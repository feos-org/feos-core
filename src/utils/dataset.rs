//! The [`DataSet`] trait provides routines that can be used for
//! optimization of parameters of equations of state given
//! a `target` which can be values from experimental data or
//! other models.
use crate::equation_of_state::{EquationOfState, MolarWeight};
use crate::phase_equilibria::{PhaseEquilibrium, SolverOptions};
use crate::state::{DensityInitialization, State};
use crate::utils::estimator::FitError;
use crate::{Contributions, EosUnit};
use ndarray::{arr1, Array1};
use quantity::{QuantityArray1, QuantityScalar};
use std::collections::HashMap;
use std::fmt;
use std::rc::Rc;

/// Utilities for working with experimental data.
///
/// Functionalities in the context of optimizations of
/// parameters of equations of state.
pub trait DataSet<U: EosUnit, E: EquationOfState> {
    /// Return target quantity.
    fn target(&self) -> QuantityArray1<U>;

    /// Return the description of the target quantity.
    fn target_str(&self) -> &str;
    /// Return the descritions of the input quantities needed to compute the target.
    fn input_str(&self) -> Vec<&str>;
    /// Evaluation of the equation of state for the target quantity.
    fn predict(&self, eos: &Rc<E>) -> Result<QuantityArray1<U>, FitError>
    where
        QuantityScalar<U>: std::fmt::Display + std::fmt::LowerExp;
    /// Evaluate the cost function.
    fn cost(&self, eos: &Rc<E>) -> Result<Array1<f64>, FitError>
    where
        QuantityScalar<U>: std::fmt::Display + std::fmt::LowerExp;
    /// Returns the input quantities as HashMap. The keys are the input's descriptions.
    fn get_input(&self) -> HashMap<String, QuantityArray1<U>>;
    /// Returns the number of experimental data points.
    fn datapoints(&self) -> usize {
        self.target().len()
    }

    /// Returns the relative difference between the equation of state and the experimental values.
    fn relative_difference(&self, eos: &Rc<E>) -> Result<Array1<f64>, FitError>
    where
        QuantityScalar<U>: std::fmt::Display + std::fmt::LowerExp,
    {
        let prediction = &self.predict(eos)?;
        let target = &self.target();
        Ok(((prediction - target) / target).into_value()?)
    }

    /// Returns the mean of the absolute relative difference between the equation of state and the experimental values.
    fn mean_absolute_relative_difference(&self, eos: &Rc<E>) -> Result<f64, FitError>
    where
        QuantityScalar<U>: std::fmt::Display + std::fmt::LowerExp,
    {
        Ok(self
            .relative_difference(eos)?
            .into_iter()
            .filter(|&x| x.is_finite())
            .enumerate()
            .fold(0.0, |mean, (i, x)| mean + (x.abs() - mean) / (i + 1) as f64))
    }
}

impl<U: EosUnit, E: EquationOfState> fmt::Display for dyn DataSet<U, E> {
    fn fmt(&self, f: &mut fmt::Formatter<'_>) -> fmt::Result {
        write!(
            f,
            "DataSet(target: {}, input: {}, datapoints: {}",
            self.target_str(),
            self.input_str().join(", "),
            self.datapoints()
        )
    }
}

/// Store experimental vapor pressure data and compare to the equation of state.
#[derive(Clone)]
pub struct VaporPressure<U: EosUnit> {
    pub target: QuantityArray1<U>,
    temperature: QuantityArray1<U>,
    max_temperature: QuantityScalar<U>,
    datapoints: usize,
    std_parameters: Vec<f64>,
}

impl<U: EosUnit> VaporPressure<U> {
    /// Create a new vapor pressure data set.
    ///
    /// Takes the temperature as input and possibly parameters
    /// that describe the standard deviation of vapor pressure as
    /// function of temperature. This standard deviation can be used
    /// as inverse weights in the cost function.
    pub fn new(
        target: QuantityArray1<U>,
        temperature: QuantityArray1<U>,
        std_parameters: Vec<f64>,
    ) -> Result<Self, FitError> {
        let datapoints = target.len();
        let max_temperature = temperature
            .to_reduced(U::reference_temperature())?
            .into_iter()
            .reduce(|a, b| a.max(b))
            .unwrap()
            * U::reference_temperature();
        Ok(Self {
            target,
            temperature,
            max_temperature,
            datapoints,
            std_parameters,
        })
    }

    /// Return temperature.
    pub fn temperature(&self) -> QuantityArray1<U> {
        self.temperature.clone()
    }

    /// Returns inverse standard deviation as weights for cost function.
    fn weight_from_std(&self, reduced_temperature: &Array1<f64>) -> Array1<f64> {
        reduced_temperature.map(|t| {
            1.0 / ((-self.std_parameters[0] * t + self.std_parameters[1]).exp()
                + self.std_parameters[2])
        })
    }
}

impl<U: EosUnit, E: EquationOfState> DataSet<U, E> for VaporPressure<U> {
    fn target(&self) -> QuantityArray1<U> {
        self.target.clone()
    }

    fn target_str(&self) -> &str {
        "vapor pressure"
        // r"$p^\text{sat}$"
    }

    fn input_str(&self) -> Vec<&str> {
        vec!["temperature"]
    }

    fn predict(&self, eos: &Rc<E>) -> Result<QuantityArray1<U>, FitError>
    where
        QuantityScalar<U>: std::fmt::Display + std::fmt::LowerExp,
    {
<<<<<<< HEAD
        let critical_point =
            State::critical_point(eos, None, Some(self.max_temperature), VLEOptions::default())
                .unwrap();
        let tc = critical_point.temperature;
        let pc = critical_point.pressure(Contributions::Total);

        let t0 = 0.9 * tc;
        let p0 = PhaseEquilibrium::vapor_pressure(eos, t0)[0].unwrap();

        let b = pc.to_reduced(p0).unwrap().ln() / (1.0 / tc - 1.0 / t0);
        let a = pc.to_reduced(U::reference_pressure()).unwrap() - b.to_reduced(tc).unwrap();
=======
        let tc = State::critical_point(
            eos,
            None,
            Some(self.max_temperature),
            SolverOptions::default(),
        )?
        .temperature;
>>>>>>> 55301548

        let unit = self.target.get(0);
        let mut prediction = Array1::zeros(self.datapoints) * unit;
        for i in 0..self.datapoints {
            let t = self.temperature.get(i);
<<<<<<< HEAD
            if let Some(pvap) = PhaseEquilibrium::vapor_pressure(eos, t)[0] {
                prediction.try_set(i, pvap).unwrap();
            } else {
                prediction
                    .try_set(
                        i,
                        pc * (a + (b * (1.0 / t - 1.0 / tc)).into_value().unwrap()).exp(),
                    )
                    .unwrap();
=======
            if t < tc {
                if let Some(pvap) =
                    PhaseEquilibrium::vapor_pressure(eos, self.temperature.get(i))[0]
                {
                    prediction.try_set(i, pvap)?;
                } else {
                    prediction.try_set(i, f64::NAN * unit)?;
                }
            } else {
                prediction.try_set(i, f64::NAN * unit)?;
>>>>>>> 55301548
            }
        }
        Ok(prediction)
    }

    fn cost(&self, eos: &Rc<E>) -> Result<Array1<f64>, FitError>
    where
        QuantityScalar<U>: std::fmt::Display + std::fmt::LowerExp,
    {
        let tc_inv = 1.0
            / State::critical_point(
                eos,
                None,
                Some(self.max_temperature),
                SolverOptions::default(),
            )?
            .temperature;

        let reduced_temperatures: Result<_, _> = (0..self.datapoints)
            .map(|i| (self.temperature.get(i) * tc_inv).into_value())
            .collect();
        let mut weights = self.weight_from_std(&reduced_temperatures?);
        weights /= weights.sum();

        let prediction = &self.predict(eos)?;
        let mut cost = Array1::zeros(self.datapoints);
        for i in 0..self.datapoints {
            if prediction.get(i).is_nan() {
                cost[i] = weights[i]
                    * 5.0
                    * (self.temperature.get(i) - 1.0 / tc_inv)
                        .to_reduced(U::reference_temperature())?;
            } else {
                cost[i] = weights[i]
                    * ((self.target.get(i) - prediction.get(i)) / self.target.get(i))
                        .into_value()?
            }
        }
        Ok(cost)
    }

    fn get_input(&self) -> HashMap<String, QuantityArray1<U>> {
        let mut m = HashMap::with_capacity(1);
        m.insert("temperature".to_owned(), self.temperature());
        m
    }
}

/// Store experimental data of liquid densities and compare to the equation of state.
#[derive(Clone)]
pub struct LiquidDensity<U: EosUnit> {
    pub target: QuantityArray1<U>,
    temperature: QuantityArray1<U>,
    pressure: QuantityArray1<U>,
    datapoints: usize,
}

impl<U: EosUnit> LiquidDensity<U> {
    /// A new data set for liquid densities with pressures and temperatures as input.
    pub fn new(
        target: QuantityArray1<U>,
        temperature: QuantityArray1<U>,
        pressure: QuantityArray1<U>,
    ) -> Result<Self, FitError> {
        let datapoints = target.len();
        Ok(Self {
            target,
            temperature,
            pressure,
            datapoints,
        })
    }

    /// Returns temperature of data points.
    pub fn temperature(&self) -> QuantityArray1<U> {
        self.temperature.clone()
    }

    /// Returns pressure of data points.
    pub fn pressure(&self) -> QuantityArray1<U> {
        self.pressure.clone()
    }
}

impl<U: EosUnit, E: EquationOfState + MolarWeight<U>> DataSet<U, E> for LiquidDensity<U> {
    fn target(&self) -> QuantityArray1<U> {
        self.target.clone()
    }

    fn target_str(&self) -> &str {
        "liquid density"
        // r"$\rho^\text{liquid}$"
    }

    fn input_str(&self) -> Vec<&str> {
        vec!["temperature", "pressure"]
    }

    fn predict(&self, eos: &Rc<E>) -> Result<QuantityArray1<U>, FitError> {
        assert_eq!(1, eos.components());
        let moles = arr1(&[1.0]) * U::reference_moles();
        let unit = self.target.get(0);
        let mut prediction = Array1::zeros(self.datapoints) * unit;
        for i in 0..self.datapoints {
            let state = State::new_npt(
                eos,
                self.temperature.get(i),
                self.pressure.get(i),
                &moles,
                DensityInitialization::Liquid,
            );
            if let Ok(s) = state {
                prediction.try_set(i, s.mass_density())?;
            } else {
                prediction.try_set(i, 1.0e10 * unit)?;
            }
        }
        Ok(prediction)
    }

    fn cost(&self, eos: &Rc<E>) -> Result<Array1<f64>, FitError>
    where
        QuantityScalar<U>: std::fmt::Display + std::fmt::LowerExp,
    {
        let n_inv = 1.0 / self.datapoints as f64;
        let prediction = &self.predict(eos)?;
        let mut cost = Array1::zeros(self.datapoints);
        for i in 0..self.datapoints {
            cost[i] = n_inv
                * ((self.target.get(i) - prediction.get(i)) / self.target.get(i)).into_value()?
        }
        Ok(cost)
    }

    fn get_input(&self) -> HashMap<String, QuantityArray1<U>> {
        let mut m = HashMap::with_capacity(2);
        m.insert("temperature".to_owned(), self.temperature());
        m.insert("pressure".to_owned(), self.pressure());
        m
    }
}

/// Store experimental data of liquid densities at VLE and compare to the equation of state.
#[derive(Clone)]
pub struct EquilibriumLiquidDensity<U: EosUnit> {
    pub target: QuantityArray1<U>,
    temperature: QuantityArray1<U>,
    max_temperature: QuantityScalar<U>,
    datapoints: usize,
}

impl<U: EosUnit> EquilibriumLiquidDensity<U> {
    /// A new data set of liquid densities at VLE given temperatures.
    pub fn new(
        target: QuantityArray1<U>,
        temperature: QuantityArray1<U>,
    ) -> Result<Self, FitError> {
        let datapoints = target.len();
        let max_temperature = temperature
            .to_reduced(U::reference_temperature())?
            .into_iter()
            .reduce(|a, b| a.max(b))
            .unwrap()
            * U::reference_temperature();
        Ok(Self {
            target,
            temperature,
            max_temperature,
            datapoints,
        })
    }

    /// Returns the temperature of data points.
    pub fn temperature(&self) -> QuantityArray1<U> {
        self.temperature.clone()
    }
}

impl<U: EosUnit, E: EquationOfState + MolarWeight<U>> DataSet<U, E>
    for EquilibriumLiquidDensity<U>
{
    fn target(&self) -> QuantityArray1<U> {
        self.target.clone()
    }

    fn target_str(&self) -> &str {
        "liquid density (equilibrium)"
        // r"$\rho^\text{liquid}_\text{equil}$"
    }

    fn input_str(&self) -> Vec<&str> {
        vec!["temperature"]
    }

    fn predict(&self, eos: &Rc<E>) -> Result<QuantityArray1<U>, FitError>
    where
        QuantityScalar<U>: std::fmt::Display + std::fmt::LowerExp,
    {
        let tc = State::critical_point(
            eos,
            None,
            Some(self.max_temperature),
            SolverOptions::default(),
        )?
        .temperature;

        let unit = self.target.get(0);
        let mut prediction = Array1::zeros(self.datapoints) * unit;
        for i in 0..self.datapoints {
            let t: QuantityScalar<U> = self.temperature.get(i);
            if t < tc {
                let state: PhaseEquilibrium<U, E, 2> =
                    PhaseEquilibrium::pure_t(eos, t, None, SolverOptions::default())?;
                prediction.try_set(i, state.liquid().mass_density())?;
            } else {
                prediction.try_set(i, f64::NAN * unit)?;
            }
        }
        Ok(prediction)
    }

    fn cost(&self, eos: &Rc<E>) -> Result<Array1<f64>, FitError>
    where
        QuantityScalar<U>: std::fmt::Display + std::fmt::LowerExp,
    {
        let tc = State::critical_point(
            eos,
            None,
            Some(self.max_temperature),
            SolverOptions::default(),
        )?
        .temperature;
        let n_inv = 1.0 / self.datapoints as f64;
        let prediction = &self.predict(eos)?;
        let mut cost = Array1::zeros(self.datapoints);
        for i in 0..self.datapoints {
            if prediction.get(i).is_nan() {
                cost[i] = n_inv
                    * 5.0
                    * (self.temperature.get(i) - tc).to_reduced(U::reference_temperature())?;
            } else {
                cost[i] = n_inv
                    * ((self.target.get(i) - prediction.get(i)) / self.target.get(i))
                        .into_value()?
            }
        }
        Ok(cost)
    }

    fn get_input(&self) -> HashMap<String, QuantityArray1<U>> {
        let mut m = HashMap::with_capacity(2);
        m.insert("temperature".to_owned(), self.temperature());
        m
    }
}<|MERGE_RESOLUTION|>--- conflicted
+++ resolved
@@ -146,9 +146,8 @@
     where
         QuantityScalar<U>: std::fmt::Display + std::fmt::LowerExp,
     {
-<<<<<<< HEAD
         let critical_point =
-            State::critical_point(eos, None, Some(self.max_temperature), VLEOptions::default())
+            State::critical_point(eos, None, Some(self.max_temperature), SolverOptions::default())
                 .unwrap();
         let tc = critical_point.temperature;
         let pc = critical_point.pressure(Contributions::Total);
@@ -158,21 +157,11 @@
 
         let b = pc.to_reduced(p0).unwrap().ln() / (1.0 / tc - 1.0 / t0);
         let a = pc.to_reduced(U::reference_pressure()).unwrap() - b.to_reduced(tc).unwrap();
-=======
-        let tc = State::critical_point(
-            eos,
-            None,
-            Some(self.max_temperature),
-            SolverOptions::default(),
-        )?
-        .temperature;
->>>>>>> 55301548
 
         let unit = self.target.get(0);
         let mut prediction = Array1::zeros(self.datapoints) * unit;
         for i in 0..self.datapoints {
             let t = self.temperature.get(i);
-<<<<<<< HEAD
             if let Some(pvap) = PhaseEquilibrium::vapor_pressure(eos, t)[0] {
                 prediction.try_set(i, pvap).unwrap();
             } else {
@@ -182,18 +171,6 @@
                         pc * (a + (b * (1.0 / t - 1.0 / tc)).into_value().unwrap()).exp(),
                     )
                     .unwrap();
-=======
-            if t < tc {
-                if let Some(pvap) =
-                    PhaseEquilibrium::vapor_pressure(eos, self.temperature.get(i))[0]
-                {
-                    prediction.try_set(i, pvap)?;
-                } else {
-                    prediction.try_set(i, f64::NAN * unit)?;
-                }
-            } else {
-                prediction.try_set(i, f64::NAN * unit)?;
->>>>>>> 55301548
             }
         }
         Ok(prediction)
